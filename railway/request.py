from __future__ import annotations

from typing import TYPE_CHECKING, AsyncIterator, Generic, Iterable, Literal, NoReturn, TypeVar, Union, Any, Optional, Type, NamedTuple
from abc import ABC, abstractmethod
<<<<<<< HEAD
from functools import cached_property
=======
import json
>>>>>>> a4011140
import datetime
import base64
import hashlib
import asyncio

from .errors import PartialRead
from .url import URL
from .headers import Headers
from .response import Response
from .cookies import Cookie, CookieJar
from .sessions import CookieSession, AbstractSession
from .responses import HTTPException, Redirection, SwitchingProtocols, redirects, responses
from .response import StreamResponse
from .formdata import FormData
from .streams import StreamReader, StreamWriter
from .types import ResponseBody, ResponseStatus, RouteResponse, StrURL, Address
from .utils import to_url, GUID, CLRF, parse_headers, loads, dumps

if TYPE_CHECKING:
    from .objects import Route, WebSocketRoute
    from .workers import Worker
    from .app import Application

    FlashMessageCategories = Literal['message', 'success', 'error', 'warning', 'info']
    SessionT = TypeVar('SessionT', bound=AbstractSession)

AppT = TypeVar('AppT', bound='Application', covariant=True)

__all__ = (
    'Request',
    'HTTPConnection'
)

class HTTPConnection(ABC):
    _body: bytes
    headers: Headers

    async def stream(self, *, timeout: Optional[float] = None) -> AsyncIterator[bytes]:
        """
        The body of the request as a stream.

        Parameters
        ----------
        timeout: Optional[:class:`float`]
            The timeout to use.
        """
        if not self.headers.content_length:
            yield b''
            return

        reader = self.get_reader()
        while not reader.at_eof():
            try:
                chunk = await reader.read(65536, timeout=timeout)
            except asyncio.TimeoutError:
                continue
            except PartialRead as e:
                chunk = e.partial
            
            yield chunk

    async def read(self, *, timeout: Optional[float] = None) -> bytes:
        """
        Reads the body of the request.

        Parameters
        ----------
        timeout: Optional[:class:`float`]
            The timeout to use.

        Returns
        -------
        :class:`bytes`
            The body of the request as bytes.
        """
        reader = self.get_reader()
        if not reader.at_eof():
            async for chunk in self.stream():
                self._body += chunk
            
        return self._body

    async def text(self, *, encoding: Optional[str] = None) -> str:
        """
        The text of the request.

        Parameters
        ----------
        encoding: Optional[:class:`str`]
            The encoding to use.
        """
        if encoding is None:
            encoding = self.headers.charset if self.headers.charset else 'utf-8'

        body = await self.read()
        return body.decode(encoding=encoding)

    async def json(self, *, check_content_type: bool = False, encoding: Optional[str] = None) -> Any:
        """
        The JSON body of the request.

        Parameters
        ----------
        check_content_type: :class:`bool`
            Whether to check if the content type is application/json or not.
        encoding: Optional[:class:`str`]
            The encoding to use.
        """
        if check_content_type:
            ret = f'Content-Type must be application/json, got {self.headers.content_type!r}'
            assert self.headers.content_type == 'application/json', ret

        text = await self.text(encoding=encoding)
        return loads(text)

    @abstractmethod
    def get_reader(self) -> StreamReader:
        raise NotImplementedError

    @abstractmethod
    async def close(self) -> None:
        raise NotImplementedError

    @abstractmethod
    def is_closed(self) -> bool:
        raise NotImplementedError

class Request(Generic[AppT], HTTPConnection):
    """
    A request that is sent to the server.

    Attributes
    ----------
    method: :class:`str`
        The HTTP method.
    version: :class:`str`
        The HTTP version.
    headers: :class:`dict`
        The HTTP headers.
    created_at: :class:`datetime.datetime`
        The time the request was created.
    route: :class:`~railway.objects.Route`
        The route that the request was sent to.
    worker: 
        The worker that the request was sent to.
    """
    def __init__(
        self,
        method: str,
        url: str,
        headers: Headers,
        version: str,
        app: AppT,
        reader: StreamReader,
        writer: StreamWriter,
        worker: Worker,
        created_at: datetime.datetime
    ):
        self._encoding = "utf-8"
        self._app = app
        self._reader = reader
        self._writer = writer
        self._url = url
        self._body = b''
        self.version = version
        self.method = method
        self.worker = worker
        self.headers = headers
        self.route: Optional[Union[Route, WebSocketRoute]] = None
        self.created_at: datetime.datetime = created_at

        self._closed = False

    async def send(
        self,
        response: RouteResponse,
        *,
        convert: bool = True,
    ) -> None:
        """
        Sends a response to the client.

        Parameters
        ----------
        response: 
            The response to send.

        Raises
        ------
        ValueError: If the response is not parsable.
        """
        if convert:
            response = await self.app.parse_response(response)
        else:
            if not isinstance(response, Response):
                raise ValueError('When convert is passed in as False, response must be a Response object')

        data = await response.prepare()
        await self.writer.write(data, drain=True)

        if isinstance(response, StreamResponse):
            async for chunk in response:
                await self.writer.write(chunk, drain=True)

    async def close(self):
        """
        Closes the connection.
        """
        if not self.is_closed():
            self.writer.close()
            await self.writer.wait_closed()

    async def handshake(
        self, 
        *, 
        extensions: Optional[Iterable[str]] = None, 
        subprotocols: Optional[Iterable[str]] = None
    ) -> None:
        """
        Performs a websocket handshake.

        Parameters
        ----------
        extensions: Optional[Iterable[str]]
            The extensions to use.
        subprotocols: Optional[Iterable[str]]
            The subprotocols to use.
        """
        key = self.parse_websocket_key()
        response = SwitchingProtocols()

        response.add_header(key='Upgrade', value='websocket')
        response.add_header(key='Connection', value='Upgrade')
        response.add_header(key='Sec-WebSocket-Accept', value=key)

        if extensions is not None:
            response.add_header(key='Sec-WebSocket-Extensions', value=', '.join(extensions))
        
        if subprotocols is not None:
            response.add_header(key='Sec-WebSocket-Protocol', value=', '.join(subprotocols))

        data = await response.prepare()
        await self.writer.write(data, drain=True)

    def is_closed(self) -> bool:
        """
        True if the connection is closed.
        """
        return self._closed

    def is_websocket(self) -> bool:
        """
        True if the request is a websocket request.
        """
        if self.method != 'GET':
            return False

        if self.version != 'HTTP/1.1':
            return False

        required = (
            'Host',
            'Upgrade',
            'Connection',
            'Sec-WebSocket-Version',
            'Sec-WebSocket-Key',
        )

        if not all([header in self.headers for header in required]):
            return False

        for header in required:
            value = self.headers[header]

            if header == 'Upgrade':
                if value.lower() != 'websocket':
                    return False
            elif header == 'Sec-WebSocket-Version':
                if value != '13':
                    return False
            elif header == 'Sec-WebSocket-Key':
                key = base64.b64decode(value)

                if not len(key) == 16:
                    return False

        return True

    def get_reader(self) -> StreamReader:
        return self._reader

    @property
    def encoding(self) -> str:
        """
        The encoding of the request.
        """
        charset = self.headers.charset
        if charset:
            return charset

        return self._encoding

    @encoding.setter
    def encoding(self, value: str):
        self._encoding = value

    @property
    def writer(self) -> StreamWriter:
        """
        The writer for the request.
        """
        return self._writer

    @property
    def app(self) -> AppT:
        """
        The application.
        """
        return self._app

    @property
    def url(self):
        """
        The URL of the request.
        """
        return URL(self._url)

    @property
    def query(self):
        """
        The query dict of the request.
        """
        return self.url.query

    @property
    def cookies(self) -> CookieJar:
        """
        The cookies of the request.
        """
        return self.headers.cookies

    @property
    def client(self) -> Address:
        """
        The address of the client.

        Returns
        -------
        :class:`collections.namedtuple`
            A named tuple with the host and port of the client.
        """
        host, port = self.writer.get_extra_info('peername')

        if 'X-Forwarded-For' in self.headers:
            host = self.headers['X-Forwarded-For']

        return Address(host, port)

    @property
    def server(self) -> Address:
        """
        The address of the server.

        Returns
        -------
        :class:`collections.namedtuple`
            A named tuple with the host and port of the client.
        """
        host, port = self.writer.get_extra_info('sockname')
        return Address(host, port)

    def get_default_session_cookie(self) -> Optional[Cookie]:
        """
        Gets the default session cookie.
        """
        cookie_session_name = self.app.settings['session_cookie_name']
        cookie = self.cookies.get(cookie_session_name)

        return cookie if cookie is not None else None

    def parse_websocket_key(self) -> str:
        """
        Parses the websocket key from the request.
        """
        if not self.is_websocket():
            raise RuntimeError('Not a websocket request')

        key: str = self.headers['Sec-WebSocket-Key']

        sha1 = hashlib.sha1((key + GUID).encode()).digest()
        return base64.b64encode(sha1).decode()

    async def form(self) -> FormData:
        """
        The form data of the request.
        """
        return await FormData.from_request(self)

    async def session(self, *, cls: Type[SessionT] = CookieSession) -> SessionT:
        """
        The session of the request.

        Parameters
        ----------
        cls: Type[SessionT]
            The class of the session.

        Returns
        -------
        SessionT
            The session.
        """
        return await cls.from_request(self)

    async def redirect(
        self,
        to: StrURL,
        *,
        status: Optional[ResponseStatus] = None,
        body: Optional[ResponseBody] = None,
        **kwargs: Any
    ) -> NoReturn:
        """
        Redirects a request to another URL.

        Parameters
        ----------
        to: Union[str, :class:`~railway.datastructures.URL`]
            The URL to redirect to.
        body: Any
            The body of the response.
        **kwargs: Any
            The keyword arguments to pass to the response.
        
        Raises
        ------
        ValueError: If ``status`` is not valid redirection status code.
        """
        status = status or 302

        url = to_url(to)
        cls: Optional[Type[Redirection]] = redirects.get(int(status)) # type: ignore

        if not cls:
            ret = f'{status} is not a valid redirect status code'
            raise ValueError(ret)

        response = cls(location=url, body=body, **kwargs)
        raise response

    async def abort(
        self,
        status: ResponseStatus,
        *,
        message: Optional[ResponseBody] = None,
        **kwargs: Any,
    ) -> NoReturn:
        """
        Aborts a request with a response.

        Parameters
        ----------
        status: Union[:class:`int`, :class:`~.HTTPStatus`]
            The status code of the response.
        message: Any
            The body of the response.
        **kwargs: Any
            The keyword arguments to pass to the response.

        Raises
        ------
        ValueError: If ``status`` is not valid response status code.
        """
        if status < 400:
            raise ValueError('status must be >= 400')

        cls: Type[HTTPException] = responses.get(int(status)) # type: ignore
        
        response = cls(reason=message, **kwargs)
        raise response

    async def render(self, template: str, *args: Any, **kwargs: Any):
        """
        Renders a template.
        A shortcut for :meth:`~railway.Application.render`.

        Parameters
        ----------
        template: :class:`str`
            The template to render.
        *args: Any
            The positional arguments to pass to the template.
        **kwargs: Any
            The keyword arguments to pass to the template.
        """
        kwargs.setdefault('request', self)
        return await self.app.render(template, *args, **kwargs)

    @classmethod
    async def parse(
        cls, 
        status_line: bytes, 
        reader: StreamReader,
        writer: StreamWriter,
        worker: Worker, 
        created_at: datetime.datetime
    ) -> Request[Application]:
        method, path, version = status_line.decode().split(' ')

        hdrs = await reader.readuntil(CLRF * 2)
        headers = Headers(parse_headers(hdrs))

        return cls(
            method=method,
            url=path,
            version=version,
            headers=headers,
            app=worker.app,
            reader=reader,
            writer=writer,
            worker=worker,
            created_at=created_at
        )

    def __repr__(self) -> str:
        return '<Request url={0.url.path!r} method={0.method!r} version={0.version!r}>'.format(self)<|MERGE_RESOLUTION|>--- conflicted
+++ resolved
@@ -2,11 +2,6 @@
 
 from typing import TYPE_CHECKING, AsyncIterator, Generic, Iterable, Literal, NoReturn, TypeVar, Union, Any, Optional, Type, NamedTuple
 from abc import ABC, abstractmethod
-<<<<<<< HEAD
-from functools import cached_property
-=======
-import json
->>>>>>> a4011140
 import datetime
 import base64
 import hashlib
